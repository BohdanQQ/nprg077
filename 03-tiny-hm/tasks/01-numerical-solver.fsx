--- conflicted
+++ resolved
@@ -26,27 +26,12 @@
   | Variable varName -> if v = varName then subst else Variable varName 
 
 let substituteConstraints (v:string) (subst:Number) (constraints:list<Number * Number>) = 
-<<<<<<< HEAD
   constraints |> List.map (fun (a1, a2) -> ((substite v subst a1) , (substite v subst a2) ) ) 
 
 let substituteAll (subst:list<string * Number>) (n:Number) =
   let f = fun acc (v, subst) ->  (substite v subst acc)
   in 
     List.fold f n subst
-=======
-  // TODO: Substitute 'v' for 'subst' (use 'substitute') in 
-  // all numbers in all the constraints in 'constraints'
-  // HINT: You can use 'List.map' to implement this.
-  constraints
-
-let substituteAll (subst:list<string * Number>) (n:Number) =
-  // TODO: Perform all substitutions specified  in 'subst' on the number 'n'
-  // HINT: You can use 'List.fold' to implement this. Fold has a type:
-  //   ('State -> 'T -> 'State) -> 'State -> List<'T> -> 'State
-  // In this case, 'State will be the Number on which we want to apply 
-  // the substitutions and List<'T> will be a list of substitutions.
-  n
->>>>>>> 48ae5b9b
 
 let rec solve constraints = 
   match constraints with 
